--- conflicted
+++ resolved
@@ -244,47 +244,6 @@
         name='ds_t1w_tpms', run_without_submitting=True)
     ds_t1w_tpms.inputs.label = tpm_labels
 
-<<<<<<< HEAD
-=======
-    ds_t1w_tpl = pe.Node(
-        DerivativesDataSink(base_directory=output_dir, desc='preproc', keep_dtype=True,
-                            compress=True, dismiss_entities=("session",)),
-        name='ds_t1w_tpl', run_without_submitting=True)
-    ds_t1w_tpl.inputs.SkullStripped = False
-
-    ds_std_mask = pe.Node(
-        DerivativesDataSink(base_directory=output_dir, desc='brain', suffix='mask',
-                            compress=True, dismiss_entities=("session",)),
-        name='ds_std_mask', run_without_submitting=True)
-    ds_std_mask.inputs.Type = 'Brain'
-
-    ds_std_dseg = pe.Node(
-        DerivativesDataSink(base_directory=output_dir, suffix='dseg',
-                            compress=True, dismiss_entities=("session",)),
-        name='ds_std_dseg', run_without_submitting=True)
-
-    ds_std_tpms = pe.Node(
-        DerivativesDataSink(base_directory=output_dir, suffix='probseg',
-                            compress=True, dismiss_entities=("session",)),
-        name='ds_std_tpms', run_without_submitting=True)
-
-    # CRITICAL: the sequence of labels here (CSF-GM-WM) is that of the output of FSL-FAST
-    #           (intensity mean, per tissue). This order HAS to be matched also by the ``tpms``
-    #           output in the data/io_spec.json file.
-    ds_std_tpms.inputs.label = tpm_labels
-
-    # Transforms
-    ds_t1w_tpl_inv_warp = pe.Node(
-        DerivativesDataSink(base_directory=output_dir, to='T1w', mode='image', suffix='xfm',
-                            dismiss_entities=("session",)),
-        name='ds_t1w_tpl_inv_warp', run_without_submitting=True)
-
-    ds_t1w_tpl_warp = pe.Node(
-        DerivativesDataSink(base_directory=output_dir, mode='image', suffix='xfm',
-                            dismiss_entities=("session",), **{'from': 'T1w'}),
-        name='ds_t1w_tpl_warp', run_without_submitting=True)
-
->>>>>>> 961e0b80
     workflow.connect([
         (inputnode, raw_sources, [('source_files', 'in_files')]),
         (inputnode, ds_t1w_preproc, [('t1w_preproc', 'in_file'),
@@ -379,7 +338,7 @@
             DerivativesDataSink(base_directory=output_dir, desc='preproc', keep_dtype=True,
                                 compress=True),
             name='ds_std_t1w', run_without_submitting=True)
-        ds_std_t1w.inputs.SkullStripped = True
+        ds_std_t1w.inputs.SkullStripped = False
 
         ds_std_mask = pe.Node(
             DerivativesDataSink(base_directory=output_dir, desc='brain', suffix='mask',
